__doc__ = """
Base System
-----------

Basic coordinating for multiple, smaller systems that have an independently integrable
interface (i.e. works with symplectic or explicit routines `timestepper.py`.)
"""
<<<<<<< HEAD
from typing import Iterable, Callable, AnyStr, Type
from elastica.typing import SystemType

import numpy as np
=======
from typing import AnyStr, Iterable
from elastica.typing import OperatorType, OperatorCallbackType, OperatorFinalizeType
>>>>>>> 9a92a497

from collections.abc import MutableSequence

from elastica.rod import RodBase
from elastica.rigidbody import RigidBodyBase
from elastica.surface import SurfaceBase
from elastica._synchronize_periodic_boundary import _ConstrainPeriodicBoundaries

from .memory_block import construct_memory_block_structures
from .operator_group import OperatorGroupFIFO


class BaseSystemCollection(MutableSequence):
    """
    Base System for simulator classes. Every simulation class written by the user
    must be derived from the BaseSystemCollection class; otherwise the simulation will
    proceed.

        Attributes
        ----------
        allowed_sys_types: tuple
            Tuple of allowed type rod-like objects. Here use a base class for objects, i.e. RodBase.
        _systems: list
            List of rod-like objects.

    Developer Note
    -----

    Note
    ----
    We can directly subclass a list for the
    most part, but this is a bad idea, as List is non abstract
    https://stackoverflow.com/q/3945940
    """

    def __init__(self):
        # Collection of functions. Each group is executed as a collection at the different steps.
        # Each component (Forcing, Connection, etc.) registers the executable (callable) function
        # in the group that that needs to be executed. These should be initialized before mixin.
        self._feature_group_synchronize: Iterable[OperatorType] = OperatorGroupFIFO()
        self._feature_group_constrain_values: Iterable[OperatorType] = []
        self._feature_group_constrain_rates: Iterable[OperatorType] = []
        self._feature_group_callback: Iterable[OperatorCallbackType] = []
        self._feature_group_finalize: Iterable[OperatorFinalizeType] = []
        # We need to initialize our mixin classes
        super(BaseSystemCollection, self).__init__()
        # List of system types/bases that are allowed
        self.allowed_sys_types: tuple[Type, ...] = (RodBase, RigidBodyBase, SurfaceBase)
        # List of systems to be integrated
        self._systems = []
        # Flag Finalize: Finalizing twice will cause an error,
        # but the error message is very misleading
        self._finalize_flag = False

    def _check_type(self, sys_to_be_added: AnyStr):
        if not issubclass(sys_to_be_added.__class__, self.allowed_sys_types):
            raise TypeError(
                "{0}\n"
                "is not a system passing validity\n"
                "checks, that can be added into BaseSystem. If you are sure that\n"
                "{0}\n"
                "satisfies all criteria for being a system, please add\n"
                "it using BaseSystem.extend_allowed_types.\n"
                "The allowed types are\n"
                "{1}".format(sys_to_be_added.__class__, self.allowed_sys_types)
            )
        return True

    def __len__(self):
        return len(self._systems)

    def __getitem__(self, idx):
        return self._systems[idx]

    def __delitem__(self, idx):
        del self._systems[idx]

    def __setitem__(self, idx, system):
        self._check_type(system)
        self._systems[idx] = system

    def insert(self, idx, system):
        self._check_type(system)
        self._systems.insert(idx, system)

    def __str__(self):
        return str(self._systems)

    def extend_allowed_types(self, additional_types: list[Type, ...]):
        self.allowed_sys_types += additional_types

    def override_allowed_types(self, allowed_types: list[Type, ...]):
        self.allowed_sys_types = tuple(allowed_types)

    def _get_sys_idx_if_valid(self, sys_to_be_added):
        from numpy import int_ as npint

        n_systems = len(self._systems)  # Total number of systems from mixed-in class

        if isinstance(sys_to_be_added, (int, npint)):
            # 1. If they are indices themselves, check range
            assert (
                -n_systems <= sys_to_be_added < n_systems
            ), "Rod index {} exceeds number of registered rodtems".format(
                sys_to_be_added
            )
            sys_idx = sys_to_be_added
        elif self._check_type(sys_to_be_added):
            # 2. If they are rod objects (most likely), lookup indices
            # index might have some problems : https://stackoverflow.com/a/176921
            try:
                sys_idx = self._systems.index(sys_to_be_added)
            except ValueError:
                raise ValueError(
                    "Rod {} was not found, did you append it to the system?".format(
                        sys_to_be_added
                    )
                )

        return sys_idx

    def finalize(self):
        """
        This method finalizes the simulator class. When it is called, it is assumed that the user has appended
        all rod-like objects to the simulator as well as all boundary conditions, callbacks, etc.,
        acting on these rod-like objects. After the finalize method called,
        the user cannot add new features to the simulator class.
        """

        # This generates more straight-forward error.
        assert self._finalize_flag is not True, "The finalize cannot be called twice."

        # construct memory block
        self._memory_blocks = construct_memory_block_structures(self._systems)

        """
        In case memory block have ring rod, then periodic boundaries have to be synched. In order to synchronize
        periodic boundaries, a new constrain for memory block rod added called as _ConstrainPeriodicBoundaries. This
        constrain will synchronize the only periodic boundaries of position, director, velocity and omega variables.
        """
        for i in range(len(self._memory_blocks)):
            # append the memory block to the simulation as a system. Memory block is the final system in the simulation.
            self.append(self._memory_blocks[i])
            if hasattr(self._memory_blocks[i], "ring_rod_flag"):
                # Apply the constrain to synchronize the periodic boundaries of the memory rod. Find the memory block
                # sys idx among other systems added and then apply boundary conditions.
                memory_block_idx = self._get_sys_idx_if_valid(self._memory_blocks[i])
                self.constrain(self._systems[memory_block_idx]).using(
                    _ConstrainPeriodicBoundaries,
                )

        # Recurrent call finalize functions for all components.
        for finalize in self._feature_group_finalize:
            finalize()

        # Clear the finalize feature group, just for the safety.
        self._feature_group_finalize.clear()
        self._feature_group_finalize = None

        # Toggle the finalize_flag
        self._finalize_flag = True

    def synchronize(self, time: np.floating):
        # Collection call _feature_group_synchronize
        for func in self._feature_group_synchronize:
            func(time=time)

    def constrain_values(self, time: np.floating):
        # Collection call _feature_group_constrain_values
        for func in self._feature_group_constrain_values:
            func(time=time)

    def constrain_rates(self, time: np.floating):
        # Collection call _feature_group_constrain_rates
        for func in self._feature_group_constrain_rates:
            func(time=time)

    def apply_callbacks(self, time: np.floating, current_step: int):
        # Collection call _feature_group_callback
        for func in self._feature_group_callback:
            func(time=time, current_step=current_step)<|MERGE_RESOLUTION|>--- conflicted
+++ resolved
@@ -5,15 +5,10 @@
 Basic coordinating for multiple, smaller systems that have an independently integrable
 interface (i.e. works with symplectic or explicit routines `timestepper.py`.)
 """
-<<<<<<< HEAD
-from typing import Iterable, Callable, AnyStr, Type
-from elastica.typing import SystemType
+from typing import Iterable, AnyStr, Type
+from elastica.typing import OperatorType, OperatorCallbackType, OperatorFinalizeType
 
 import numpy as np
-=======
-from typing import AnyStr, Iterable
-from elastica.typing import OperatorType, OperatorCallbackType, OperatorFinalizeType
->>>>>>> 9a92a497
 
 from collections.abc import MutableSequence
 
