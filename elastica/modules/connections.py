--- conflicted
+++ resolved
@@ -13,11 +13,7 @@
     SystemType,
 )
 import numpy as np
-<<<<<<< HEAD
-
-=======
 import functools
->>>>>>> 63ea0630
 from elastica.joint import FreeJoint
 
 from .protocol import SystemCollectionProtocol, ModuleProtocol
@@ -95,12 +91,12 @@
         # to apply the connections to.
 
         def apply_forces_and_torques(
-            time,
-            connect_instance,
-            system_one,
-            first_connect_idx,
-            system_two,
-            second_connect_idx,
+            time: np.floating,
+            connect_instance: FreeJoint,
+            system_one: SystemType,
+            first_connect_idx: ConnectionIndex,
+            system_two: SystemType,
+            second_connect_idx: ConnectionIndex,
         ):
             connect_instance.apply_forces(
                 system_one=system_one,
@@ -122,28 +118,6 @@
             connect_instance: FreeJoint = connection.instantiate()
 
             # FIXME: lambda t is included because OperatorType takes time as an argument
-<<<<<<< HEAD
-            def apply_forces(time: np.floating) -> None:
-                connect_instance.apply_forces(
-                    system_one=self._systems[first_sys_idx],
-                    index_one=first_connect_idx,
-                    system_two=self._systems[second_sys_idx],
-                    index_two=second_connect_idx,
-                )
-
-            def apply_torques(time: np.floating) -> None:
-                connect_instance.apply_torques(
-                    system_one=self._systems[first_sys_idx],
-                    index_one=first_connect_idx,
-                    system_two=self._systems[second_sys_idx],
-                    index_two=second_connect_idx,
-                )
-
-            self._feature_group_synchronize.add_operators(
-                connection, [apply_forces, apply_torques]
-            )
-
-=======
             func = functools.partial(
                 apply_forces_and_torques,
                 connect_instance=connect_instance,
@@ -157,7 +131,6 @@
 
             self.warnings(connection)
 
->>>>>>> 63ea0630
         self._connections = []
         del self._connections
 
