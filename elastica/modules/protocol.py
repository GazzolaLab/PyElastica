from typing import Protocol, Generator, TypeVar, Any, Type, overload
from typing import TYPE_CHECKING
from typing_extensions import Self  # python 3.11: from typing import Self

from elastica.typing import (
    SystemIdxType,
    OperatorType,
    OperatorCallbackType,
    OperatorFinalizeType,
    StaticSystemType,
    SystemType,
    RodType,
    RigidBodyType,
    BlockSystemType,
    ConnectionIndex,
)
from elastica.joint import FreeJoint
from elastica.callback_functions import CallBackBaseClass
from elastica.boundary_conditions import ConstraintBase
from elastica.dissipation import DamperBase

import numpy as np

if TYPE_CHECKING:
    from .operator_group import OperatorGroupFIFO


class MixinProtocol(Protocol):
    # def finalize(self) -> None: ...
    ...


M = TypeVar("M", bound=MixinProtocol)


class ModuleProtocol(Protocol[M]):
    def using(self, cls: Type[M], *args: Any, **kwargs: Any) -> Self: ...

    def instantiate(self, *args: Any, **kwargs: Any) -> M: ...

    def id(self) -> Any: ...


class SystemCollectionProtocol(Protocol):
    def __len__(self) -> int: ...

    def systems(self) -> Generator[StaticSystemType, None, None]: ...

    def block_systems(self) -> Generator[BlockSystemType, None, None]: ...

    @overload
    def __getitem__(self, i: slice) -> list[SystemType]: ...
    @overload
    def __getitem__(self, i: int) -> SystemType: ...
    def __getitem__(self, i: slice | int) -> "list[SystemType] | SystemType": ...

<<<<<<< HEAD
    def __delitem__(self, i: slice | int) -> None: ...
    def __setitem__(self, i: slice | int, value: SystemType) -> None: ...
    def insert(self, i: int, value: SystemType) -> None: ...
=======
    @property
    def _feature_group_synchronize(
        self,
    ) -> "OperatorGroupFIFO[OperatorType, ModuleProtocol]": ...
>>>>>>> 38475029

    def get_system_index(
        self, sys_to_be_added: "SystemType | StaticSystemType"
    ) -> SystemIdxType: ...

<<<<<<< HEAD
    # Operator Group
    _feature_group_synchronize: "OperatorGroupFIFO[OperatorType, ModuleProtocol]"
    _feature_group_constrain_values: "OperatorGroupFIFO[OperatorType, ModuleProtocol]"
    _feature_group_constrain_rates: "OperatorGroupFIFO[OperatorType, ModuleProtocol]"
    _feature_group_callback: "OperatorGroupFIFO[OperatorCallbackType, ModuleProtocol]"
=======
    @property
    def _feature_group_constrain_values(
        self,
    ) -> "OperatorGroupFIFO[OperatorType, ModuleProtocol]": ...
>>>>>>> 38475029

    def synchronize(self, time: np.float64) -> None: ...
    def constrain_values(self, time: np.float64) -> None: ...
<<<<<<< HEAD
    def constrain_rates(self, time: np.float64) -> None: ...
=======

    @property
    def _feature_group_constrain_rates(
        self,
    ) -> "OperatorGroupFIFO[OperatorType, ModuleProtocol]": ...

    def constrain_rates(self, time: np.float64) -> None: ...

    @property
    def _feature_group_callback(
        self,
    ) -> "OperatorGroupFIFO[OperatorCallbackType, ModuleProtocol]": ...

>>>>>>> 38475029
    def apply_callbacks(self, time: np.float64, current_step: int) -> None: ...

    # Finalize Operations
    _feature_group_finalize: list[OperatorFinalizeType]

    def finalize(self) -> None: ...


# Mixin Protocols (Used to type Self)
class ConnectedSystemCollectionProtocol(SystemCollectionProtocol, Protocol):
    # Connection API
    _connections: list[ModuleProtocol]

    def _finalize_connections(self) -> None: ...

    def connect(
        self,
        first_rod: "RodType | RigidBodyType",
        second_rod: "RodType | RigidBodyType",
        first_connect_idx: ConnectionIndex,
        second_connect_idx: ConnectionIndex,
    ) -> ModuleProtocol: ...

<<<<<<< HEAD
=======
    # CallBack API
    _finalize_callback: OperatorFinalizeType
    _callback_list: list[ModuleProtocol]
>>>>>>> 38475029

class ForcedSystemCollectionProtocol(SystemCollectionProtocol, Protocol):
    # Forcing API
    _ext_forces_torques: list[ModuleProtocol]

<<<<<<< HEAD
    def _finalize_forcing(self) -> None: ...

    def add_forcing_to(self, system: SystemType) -> ModuleProtocol: ...


class ContactedSystemCollectionProtocol(SystemCollectionProtocol, Protocol):
    # Contact API
    _contacts: list[ModuleProtocol]

    def _finalize_contact(self) -> None: ...

    def detect_contact_between(
        self, first_system: SystemType, second_system: SystemType
    ) -> ModuleProtocol: ...


class ConstrainedSystemCollectionProtocol(SystemCollectionProtocol, Protocol):
    # Constraints API
    _constraints_list: list[ModuleProtocol]
=======
    # Constraints API
    _constraints_list: list[ModuleProtocol]
    _finalize_constraints: OperatorFinalizeType
>>>>>>> 38475029

    def _finalize_constraints(self) -> None: ...

<<<<<<< HEAD
    def constrain(self, system: "RodType | RigidBodyType") -> ModuleProtocol: ...


class SystemCollectionWithCallbackProtocol(SystemCollectionProtocol, Protocol):
    # CallBack API
    _callback_list: list[ModuleProtocol]
=======
    # Forcing API
    _ext_forces_torques: list[ModuleProtocol]
    _finalize_forcing: OperatorFinalizeType
>>>>>>> 38475029

    def _finalize_callback(self) -> None: ...

    def collect_diagnostics(self, system: SystemType) -> ModuleProtocol: ...


class DampenedSystemCollectionProtocol(SystemCollectionProtocol, Protocol):
    # Damping API
    _damping_list: list[ModuleProtocol]
<<<<<<< HEAD

    def _finalize_dampers(self) -> None: ...

    def dampen(self, system: RodType) -> ModuleProtocol: ...
=======
    _finalize_dampers: OperatorFinalizeType

    @abstractmethod
    def dampen(self, system: SystemType) -> ModuleProtocol:
        raise NotImplementedError
>>>>>>> 38475029
<|MERGE_RESOLUTION|>--- conflicted
+++ resolved
@@ -54,53 +54,23 @@
     def __getitem__(self, i: int) -> SystemType: ...
     def __getitem__(self, i: slice | int) -> "list[SystemType] | SystemType": ...
 
-<<<<<<< HEAD
     def __delitem__(self, i: slice | int) -> None: ...
     def __setitem__(self, i: slice | int, value: SystemType) -> None: ...
     def insert(self, i: int, value: SystemType) -> None: ...
-=======
-    @property
-    def _feature_group_synchronize(
-        self,
-    ) -> "OperatorGroupFIFO[OperatorType, ModuleProtocol]": ...
->>>>>>> 38475029
 
     def get_system_index(
         self, sys_to_be_added: "SystemType | StaticSystemType"
     ) -> SystemIdxType: ...
 
-<<<<<<< HEAD
     # Operator Group
     _feature_group_synchronize: "OperatorGroupFIFO[OperatorType, ModuleProtocol]"
     _feature_group_constrain_values: "OperatorGroupFIFO[OperatorType, ModuleProtocol]"
     _feature_group_constrain_rates: "OperatorGroupFIFO[OperatorType, ModuleProtocol]"
     _feature_group_callback: "OperatorGroupFIFO[OperatorCallbackType, ModuleProtocol]"
-=======
-    @property
-    def _feature_group_constrain_values(
-        self,
-    ) -> "OperatorGroupFIFO[OperatorType, ModuleProtocol]": ...
->>>>>>> 38475029
 
     def synchronize(self, time: np.float64) -> None: ...
     def constrain_values(self, time: np.float64) -> None: ...
-<<<<<<< HEAD
     def constrain_rates(self, time: np.float64) -> None: ...
-=======
-
-    @property
-    def _feature_group_constrain_rates(
-        self,
-    ) -> "OperatorGroupFIFO[OperatorType, ModuleProtocol]": ...
-
-    def constrain_rates(self, time: np.float64) -> None: ...
-
-    @property
-    def _feature_group_callback(
-        self,
-    ) -> "OperatorGroupFIFO[OperatorCallbackType, ModuleProtocol]": ...
-
->>>>>>> 38475029
     def apply_callbacks(self, time: np.float64, current_step: int) -> None: ...
 
     # Finalize Operations
@@ -124,18 +94,11 @@
         second_connect_idx: ConnectionIndex,
     ) -> ModuleProtocol: ...
 
-<<<<<<< HEAD
-=======
-    # CallBack API
-    _finalize_callback: OperatorFinalizeType
-    _callback_list: list[ModuleProtocol]
->>>>>>> 38475029
 
 class ForcedSystemCollectionProtocol(SystemCollectionProtocol, Protocol):
     # Forcing API
     _ext_forces_torques: list[ModuleProtocol]
 
-<<<<<<< HEAD
     def _finalize_forcing(self) -> None: ...
 
     def add_forcing_to(self, system: SystemType) -> ModuleProtocol: ...
@@ -155,26 +118,15 @@
 class ConstrainedSystemCollectionProtocol(SystemCollectionProtocol, Protocol):
     # Constraints API
     _constraints_list: list[ModuleProtocol]
-=======
-    # Constraints API
-    _constraints_list: list[ModuleProtocol]
-    _finalize_constraints: OperatorFinalizeType
->>>>>>> 38475029
 
     def _finalize_constraints(self) -> None: ...
 
-<<<<<<< HEAD
     def constrain(self, system: "RodType | RigidBodyType") -> ModuleProtocol: ...
 
 
 class SystemCollectionWithCallbackProtocol(SystemCollectionProtocol, Protocol):
     # CallBack API
     _callback_list: list[ModuleProtocol]
-=======
-    # Forcing API
-    _ext_forces_torques: list[ModuleProtocol]
-    _finalize_forcing: OperatorFinalizeType
->>>>>>> 38475029
 
     def _finalize_callback(self) -> None: ...
 
@@ -184,15 +136,7 @@
 class DampenedSystemCollectionProtocol(SystemCollectionProtocol, Protocol):
     # Damping API
     _damping_list: list[ModuleProtocol]
-<<<<<<< HEAD
 
     def _finalize_dampers(self) -> None: ...
 
-    def dampen(self, system: RodType) -> ModuleProtocol: ...
-=======
-    _finalize_dampers: OperatorFinalizeType
-
-    @abstractmethod
-    def dampen(self, system: SystemType) -> ModuleProtocol:
-        raise NotImplementedError
->>>>>>> 38475029
+    def dampen(self, system: RodType) -> ModuleProtocol: ...