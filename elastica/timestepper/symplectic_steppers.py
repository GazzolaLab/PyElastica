--- conflicted
+++ resolved
@@ -30,13 +30,9 @@
 
 class SymplecticStepperMixin:
     def __init__(self: SymplecticStepperProtocol):
-<<<<<<< HEAD
         self.steps_and_prefactors: Final[SteppersOperatorsType] = (
             self.build_step_methods()
         )
-=======
-        self.steps_and_prefactors: SteppersOperatorsType = self.step_methods()
->>>>>>> 2ce3bde7
 
     def build_step_methods(self: SymplecticStepperProtocol) -> SteppersOperatorsType:
         # Let the total number of steps for the Symplectic method
@@ -206,7 +202,7 @@
     Velocity Verlet symplectic time stepper class.
     """
 
-    def get_steps(self) -> list[OperatorType]:
+    def get_steps(self) -> list[StepType]:
         return [
             self._no_operation,
             self._first_dynamic_step,
@@ -215,7 +211,7 @@
             self._no_operation,
         ]
 
-    def get_prefactors(self) -> list[OperatorType]:
+    def get_prefactors(self) -> list[StepType]:
         return [
             self._first_prefactor,
             self._second_prefactor,
@@ -271,14 +267,14 @@
     First order symplectic euler method.
     """
 
-    def get_steps(self) -> list[OperatorType]:
+    def get_steps(self) -> list[StepType]:
         return [
             self._no_operation,
             self._dynamic_step,
             self._kinematic_step,
         ]
 
-    def get_prefactors(self) -> list[OperatorType]:
+    def get_prefactors(self) -> list[StepType]:
         return [
             self._first_prefactor,
             self._second_prefactor,
@@ -319,7 +315,7 @@
     Third order symplectic time stepper class based on Ruth 1983.
     """
 
-    def get_steps(self) -> list[OperatorType]:
+    def get_steps(self) -> list[StepType]:
         return [
             self._kinematic_step_with_prefactor(2.0 / 3.0),
             self._dynamic_step_with_prefactor(7.0 / 24.0),
@@ -330,7 +326,7 @@
             self._no_operation,
         ]
 
-    def get_prefactors(self) -> list[OperatorType]:
+    def get_prefactors(self) -> list[StepType]:
         return [
             self._prefactor(0.0),
             self._prefactor(0.0),
@@ -347,7 +343,7 @@
 
         return func
 
-    def _kinematic_step_with_prefactor(self, factor: np.float64) -> OperatorType:
+    def _kinematic_step_with_prefactor(self, factor: np.float64) -> StepType:
         def func(
             System: SymplecticSystemProtocol, time: np.float64, dt: np.float64
         ) -> None:
@@ -362,7 +358,7 @@
 
         return func
 
-    def _dynamic_step_with_prefactor(self, factor: np.float64) -> OperatorType:
+    def _dynamic_step_with_prefactor(self, factor: np.float64) -> StepType:
         def func(
             System: SymplecticSystemProtocol, time: np.float64, dt: np.float64
         ) -> None:
@@ -379,7 +375,7 @@
     Fourth order symplectic time stepper class based on Ruth 1983.
     """
 
-    def get_steps(self) -> list[OperatorType]:
+    def get_steps(self) -> list[StepType]:
         c1 = c4 = 1.0 / (2.0 * (2.0 - 2.0 ** (1.0 / 3.0)))
         c2 = c3 = (1.0 - 2.0 ** (1.0 / 3.0)) / (2.0 * (2.0 - 2.0 ** (1.0 / 3.0)))
         d1 = d3 = 1.0 / (2.0 - 2.0 ** (1.0 / 3.0))
@@ -397,7 +393,7 @@
             self._no_operation,
         ]
 
-    def get_prefactors(self) -> list[OperatorType]:
+    def get_prefactors(self) -> list[StepType]:
         return [
             self._prefactor(0.0),
             self._prefactor(0.0),
@@ -415,7 +411,7 @@
 
         return func
 
-    def _kinematic_step_with_prefactor(self, factor: np.float64) -> OperatorType:
+    def _kinematic_step_with_prefactor(self, factor: np.float64) -> StepType:
         def func(
             System: SymplecticSystemProtocol, time: np.float64, dt: np.float64
         ) -> None:
@@ -430,7 +426,7 @@
 
         return func
 
-    def _dynamic_step_with_prefactor(self, factor: np.float64) -> OperatorType:
+    def _dynamic_step_with_prefactor(self, factor: np.float64) -> StepType:
         def func(
             System: SymplecticSystemProtocol, time: np.float64, dt: np.float64
         ) -> None:
