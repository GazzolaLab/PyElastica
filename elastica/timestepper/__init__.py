__doc__ = """Timestepping utilities to be used with Rod and RigidBody classes"""

from typing import Callable
from elastica.typing import SystemCollectionType, SteppersOperatorsType

import numpy as np
from tqdm import tqdm

from elastica.systems import is_system_a_collection

<<<<<<< HEAD
from .symplectic_steppers import (
    PositionVerlet,
    SemiImplicitEuler,
    VelocityVerlet,
    ThirdOrderSymplectic,
    FourthOrderSymplectic,
    PEFRL,
)
from .explicit_steppers import RungeKutta4, EulerForward
from .protocol import StepperProtocol, SymplecticStepperProtocol
=======
from .protocol import StepperProtocol
>>>>>>> 2ce3bde7


# Deprecated: Remove in the future version
# Many script still uses this method to control timestep. Keep it for backward compatibility
def extend_stepper_interface(
<<<<<<< HEAD
    stepper: SymplecticStepperProtocol, system_collection: SystemCollectionType
) -> Tuple[
=======
    stepper: StepperProtocol, system_collection: SystemCollectionType
) -> tuple[
>>>>>>> 2ce3bde7
    Callable[
        [StepperProtocol, SystemCollectionType, np.float64, np.float64], np.float64
    ],
    SteppersOperatorsType,
]:
    try:
        stepper_methods: SteppersOperatorsType = stepper.steps_and_prefactors
        do_step_method: Callable = stepper.do_step  # type: ignore[attr-defined]
    except AttributeError as e:
        raise NotImplementedError(f"{stepper} stepper is not supported.") from e
    return do_step_method, stepper_methods


def integrate(
    stepper: StepperProtocol,
    systems: SystemCollectionType,
    final_time: float,
    n_steps: int = 1000,
    restart_time: float = 0.0,
    progress_bar: bool = True,
) -> float:
    """

    Parameters
    ----------
    stepper : StepperProtocol
        Stepper algorithm to use.
    systems : SystemCollectionType
        The elastica-system to simulate.
    final_time : float
        Total simulation time. The timestep is determined by final_time / n_steps.
    n_steps : int
        Number of steps for the simulation. (default: 1000)
    restart_time : float
        The timestamp of the first integration step. (default: 0.0)
    progress_bar : bool
        Toggle the tqdm progress bar. (default: True)
    """
    assert final_time > 0.0, "Final time is negative!"
    assert n_steps > 0, "Number of integration steps is negative!"

    dt = np.float64(float(final_time) / n_steps)
    time = np.float64(restart_time)

    if is_system_a_collection(systems):
        for i in tqdm(range(n_steps), disable=(not progress_bar)):
            time = stepper.step(systems, time, dt)
    else:
        # Typing is ignored since this part only exist for unit-testing
        for i in tqdm(range(n_steps), disable=(not progress_bar)):
            time = stepper.step_single_instance(systems, time, dt)  # type: ignore[arg-type]

    print("Final time of simulation is : ", time)
    return float(time)<|MERGE_RESOLUTION|>--- conflicted
+++ resolved
@@ -8,7 +8,6 @@
 
 from elastica.systems import is_system_a_collection
 
-<<<<<<< HEAD
 from .symplectic_steppers import (
     PositionVerlet,
     SemiImplicitEuler,
@@ -17,23 +16,14 @@
     FourthOrderSymplectic,
     PEFRL,
 )
-from .explicit_steppers import RungeKutta4, EulerForward
 from .protocol import StepperProtocol, SymplecticStepperProtocol
-=======
-from .protocol import StepperProtocol
->>>>>>> 2ce3bde7
 
 
 # Deprecated: Remove in the future version
 # Many script still uses this method to control timestep. Keep it for backward compatibility
 def extend_stepper_interface(
-<<<<<<< HEAD
     stepper: SymplecticStepperProtocol, system_collection: SystemCollectionType
-) -> Tuple[
-=======
-    stepper: StepperProtocol, system_collection: SystemCollectionType
 ) -> tuple[
->>>>>>> 2ce3bde7
     Callable[
         [StepperProtocol, SystemCollectionType, np.float64, np.float64], np.float64
     ],
