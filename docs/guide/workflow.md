--- conflicted
+++ resolved
@@ -178,30 +178,6 @@
 )
 ```
 
-<<<<<<< HEAD
-One last condition we can define is the connections between rods. See [this page](../api/connections.rst) for in-depth explanations and documentation.
-
-```python
-from elastica.joint import FixedJoint
-
-# Connect rod 1 and rod 2. '_connect_idx' specifies the node number that
-# the connection should be applied to. You are specifying the index of a
-# list so you can use -1 to access the last node.
-sim.connect(
-    first_rod  = rod1,
-    second_rod = rod2,
-    first_connect_idx  = -1, # Connect to the last node of the first rod.
-    second_connect_idx =  0  # Connect to first node of the second rod.
-    ).using(
-        FixedJoint,  # Type of connection between rods
-        k  = 1e5,    # Spring constant of force holding rods together (F = k*x)
-        nu = 0,      # Energy dissipation of joint
-        kt = 5e3     # Rotational stiffness of rod to avoid rods twisting
-        )
-```
-=======
->>>>>>> 265c7c1d
-
 <h2>4. Add Callback Functions (optional)</h2>
 
 If you want to know what happens to the rod during the course of the simulation, you must collect data during the simulation. Here, we demonstrate how the callback function can be defined to export the data you need. There is a base class `CallBackBaseClass` that can help with this.
