"""
test_connections
----------------
"""
import numpy as np
import pytest

from elastica.wrappers import Connections
from elastica.wrappers.connections import _Connect


class TestConnect:
    @pytest.fixture(scope="function")
    def load_connect(self, request):
        # connect 15th and 23rd rod each having 100 Dofs
        return _Connect(15, 23, 100, 100)

    # idx between -100 and 99 passes,
    # test combinations for first and second rod
    @pytest.mark.parametrize(
        "illegal_idx",
        [
            (120, 120),
            (120, 50),
            (50, 120),
            (-120, -120),
            (-120, -50),
            (-50, -120),
            (-120, 50),
            (50, -120),
        ],
    )
    def test_set_index_with_illegal_idx_throws(self, load_connect, illegal_idx):
        with pytest.raises(AssertionError) as excinfo:
            load_connect.set_index(*illegal_idx)
        assert "Connection index of" in str(excinfo.value)

    @pytest.mark.parametrize(
        "legal_idx", [(80, 80), (0, 50), (50, 0), (-20, -20), (-20, 50), (-50, -20)]
    )
    def test_set_index_with_legal_idx(self, load_connect, legal_idx):
        connect = load_connect
        connect.set_index(*legal_idx)

        assert connect.first_sys_connection_idx == legal_idx[0]
        assert connect.second_sys_connection_idx == legal_idx[1]

    @pytest.mark.parametrize("illegal_connect", [int, list])
    def test_using_with_illegal_connect_throws_assertion_error(
        self, load_connect, illegal_connect
    ):
        with pytest.raises(AssertionError) as excinfo:
            load_connect.using(illegal_connect)
        assert "not a valid joint" in str(excinfo.value)

    from elastica.joint import FreeJoint, FixedJoint, HingeJoint

    @pytest.mark.parametrize("legal_connect", [FreeJoint, HingeJoint, FixedJoint])
    def test_using_with_legal_connect(self, load_connect, legal_connect):
        connect = load_connect
        connect.using(legal_connect, 3, 4.0, "5", k=1, l_var="2", j=3.0)

        assert connect._connect_cls == legal_connect
        assert connect._args == (3, 4.0, "5")
        assert connect._kwargs == {"k": 1, "l_var": "2", "j": 3.0}

    def test_id(self, load_connect):
        connect = load_connect
        connect.set_index(20, -20)
        # This is purely for coverage purposes, no actual test
        # since its a simple return
        assert connect.id() == (15, 23, 20, -20)

    def test_call_without_setting_connect_throws_runtime_error(self, load_connect):
        connect = load_connect

        with pytest.raises(RuntimeError) as excinfo:
            connect()
        assert "No connections provided" in str(excinfo.value)

    def test_call_improper_args_throws(self, load_connect):
        # Example of bad initiailization function
        # This needs at least four args which the user might
        # forget to pass later on
        def mock_init(self, *args, **kwargs):
            self.nu = args[3]  # Need at least four args
            self.k = kwargs.get("k")

        # in place class
        MockConnect = type(
            "MockConnect", (self.FreeJoint, object), {"__init__": mock_init}
        )

        # The user thinks 4.0 goes to nu, but we don't accept it because of error in
        # construction og a Connect class
        connect = load_connect
        connect.using(
            MockConnect, 4.0, k=1, l_var="2", j=3.0,
        )

        # Actual test is here, this should not throw
        with pytest.raises(TypeError) as excinfo:
            _ = connect()
        assert "Unable to construct" in str(excinfo.value)


class TestConnectionsMixin:
    from elastica.wrappers import BaseSystemCollection

    class SystemCollectionWithConnectionsMixedin(BaseSystemCollection, Connections):
        pass

    # TODO fix link after new PR
    from elastica._rod import RodBase

    class MockRod(RodBase):
        def __init__(self, *args, **kwargs):
            pass

        # Connections assume that this promise is met
        def __len__(self):
            return 2  # a random number

    @pytest.fixture(scope="function", params=[2, 10])
    def load_system_with_connects(self, request):
        n_sys = request.param
        sys_coll_with_connects = self.SystemCollectionWithConnectionsMixedin()
        for i_sys in range(n_sys):
            sys_coll_with_connects.append(self.MockRod(2, 3, 4, 5))
        return sys_coll_with_connects

<<<<<<< HEAD
=======
    """ The following calls test _get_sys_idx_if_valid from BaseSystem indirectly,
    and are here because of legacy reasons. I have not removed them because there
    are Connections require testing against multiple indices, which is still use
    ful to cross-verify against.

    START
    """

>>>>>>> 5071facc
    @pytest.mark.parametrize(
        "sys_idx",
        [
            (12, 3),
            (3, 12),
            (-12, 3),
            (-3, 12),
            (12, -3),
            (-12, -3),
            (3, -12),
            (-3, -12),
        ],
    )
    def test_connect_with_illegal_index_throws(
        self, load_system_with_connects, sys_idx
    ):
        scwc = load_system_with_connects

        with pytest.raises(AssertionError) as excinfo:
            scwc.connect(*sys_idx)
        assert "exceeds number of" in str(excinfo.value)

        with pytest.raises(AssertionError) as excinfo:
            scwc.connect(*[np.int_(x) for x in sys_idx])
        assert "exceeds number of" in str(excinfo.value)

    def test_connect_with_unregistered_system_throws(self, load_system_with_connects):
        scwc = load_system_with_connects

        # Register this rod
        mock_rod_registered = self.MockRod(5, 5, 5, 5)
        scwc.append(mock_rod_registered)
        # Don't register this rod
        mock_rod = self.MockRod(2, 3, 4, 5)

        with pytest.raises(ValueError) as excinfo:
            scwc.connect(mock_rod, mock_rod_registered)
        assert "was not found, did you" in str(excinfo.value)

        # Switch arguments
        with pytest.raises(ValueError) as excinfo:
            scwc.connect(mock_rod_registered, mock_rod)
        assert "was not found, did you" in str(excinfo.value)

    def test_connect_with_illegal_system_throws(self, load_system_with_connects):
        scwc = load_system_with_connects

        # Register this rod
        mock_rod_registered = self.MockRod(5, 5, 5, 5)
        scwc.append(mock_rod_registered)

        # Not a rod, but a list!
        mock_rod = [1, 2, 3, 5]

        with pytest.raises(TypeError) as excinfo:
            scwc.connect(mock_rod, mock_rod_registered)
        assert "not a sys" in str(excinfo.value)

        # Switch arguments
        with pytest.raises(TypeError) as excinfo:
            scwc.connect(mock_rod_registered, mock_rod)
        assert "not a sys" in str(excinfo.value)

<<<<<<< HEAD
=======
    """
    END of testing BaseSystem calls
    """

>>>>>>> 5071facc
    def test_connect_registers_and_returns_Connect(self, load_system_with_connects):
        scwc = load_system_with_connects

        mock_rod_one = self.MockRod(2, 3, 4, 5)
        scwc.append(mock_rod_one)

        mock_rod_two = self.MockRod(4, 5)
        scwc.append(mock_rod_two)

        _mock_connect = scwc.connect(mock_rod_one, mock_rod_two)
        assert _mock_connect in scwc._connections
        assert _mock_connect.__class__ == _Connect
        # check sane defaults provided for connection indices
        assert 0 in _mock_connect.id() and -1 in _mock_connect.id()

    from elastica.joint import FreeJoint

    @pytest.fixture
    def load_rod_with_connects(self, load_system_with_connects):
        scwc = load_system_with_connects

        mock_rod_one = self.MockRod(2, 3, 4, 5)
        scwc.append(mock_rod_one)
        mock_rod_two = self.MockRod(5.0, 5.0)
        scwc.append(mock_rod_two)

        def mock_init(self, *args, **kwargs):
            pass

        # in place class
        MockConnect = type(
            "MockConnect", (self.FreeJoint, object), {"__init__": mock_init}
        )

        # Constrain any and all systems
        scwc.connect(0, 1).using(MockConnect, 2, 42)  # index based connect
        scwc.connect(mock_rod_one, mock_rod_two).using(
            MockConnect, 2, 3
        )  # system based connect
        scwc.connect(0, mock_rod_one).using(
            MockConnect, 1, 2
        )  # index/system based connect

        return scwc, MockConnect

    def test_connect_finalize_correctness(self, load_rod_with_connects):
        scwc, connect_cls = load_rod_with_connects

        scwc._finalize()

        for (fidx, sidx, fconnect, sconnect, connect) in scwc._connections:
            assert type(fidx) is int
            assert type(sidx) is int
            assert type(fconnect) is int
            assert type(sconnect) is int
            assert type(connect) is connect_cls

    def test_connect_call_on_systems(self):
        # TODO Finish after the architecture is complete
        pass<|MERGE_RESOLUTION|>--- conflicted
+++ resolved
@@ -129,8 +129,6 @@
             sys_coll_with_connects.append(self.MockRod(2, 3, 4, 5))
         return sys_coll_with_connects
 
-<<<<<<< HEAD
-=======
     """ The following calls test _get_sys_idx_if_valid from BaseSystem indirectly,
     and are here because of legacy reasons. I have not removed them because there
     are Connections require testing against multiple indices, which is still use
@@ -138,8 +136,6 @@
 
     START
     """
-
->>>>>>> 5071facc
     @pytest.mark.parametrize(
         "sys_idx",
         [
@@ -203,13 +199,10 @@
             scwc.connect(mock_rod_registered, mock_rod)
         assert "not a sys" in str(excinfo.value)
 
-<<<<<<< HEAD
-=======
     """
     END of testing BaseSystem calls
     """
 
->>>>>>> 5071facc
     def test_connect_registers_and_returns_Connect(self, load_system_with_connects):
         scwc = load_system_with_connects
 
