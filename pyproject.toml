--- conflicted
+++ resolved
@@ -39,41 +39,6 @@
     "cma",
 ]
 
-<<<<<<< HEAD
-[tool.poetry.dependencies]
-python = ">=3.10,<3.12"
-numba = "^0.57.0"
-numpy = "^1.19.2"
-scipy = "^1.5.2"
-tqdm = "^4.61.1"
-matplotlib = "^3.3.2"
-pyvista = "^0.39.1"
-# A list of all of the optional dependencies, some of which are included in the
-# below `extras`. They can be opted into by apps.
-Sphinx = {version = "^6.1", optional = true}
-sphinx-book-theme = {version = "^1.0", optional = true}
-readthedocs-sphinx-search = {version = ">=0.1.1,<0.4.0", optional = true}
-sphinx-autodoc-typehints = {version = "^1.21", optional = true}
-myst-parser = {version = "^1.0", optional = true}
-numpydoc = {version = "^1.3.1", optional = true}
-docutils = {version = "^0.18", optional = true}
-cma = {version = "^3.2.2", optional = true}
-pybind11 = "^2.12.0"
-
-[tool.poetry.dev-dependencies]
-black = "21.12b0"
-pytest = "^7.1.1"
-coverage = "^6.3.3"
-pre-commit = "^2.19.0"
-pytest-html = "^3.1.1"
-pytest-cov = "^3.0.0"
-flake8 = "^3.8"
-codecov = "2.1.13"
-click = "8.0.0"
-autoflake8 = "^0.4"
-
-[tool.poetry.extras]
-=======
 [build-system]
 requires = ["hatchling"]
 build-backend = "hatchling.build"
@@ -85,7 +50,6 @@
 include = ["elastica"]
 
 [project.optional-dependencies]
->>>>>>> df8006b0
 docs = [
     "sphinx>=6.1",
     "sphinx-book-theme>=1.0",
@@ -121,7 +85,6 @@
     | \.mypy_cache
     | \.tox
     | \.venv
-    | backend
     | _build
     | buck-out
     | build
@@ -139,9 +102,6 @@
 [tool.pytest.ini_options]
 # https://docs.pytest.org/en/6.2.x/customize.html#pyproject-toml
 # Directories that are not visited by pytest collector:
-<<<<<<< HEAD
-norecursedirs =["hooks", "*.egg", ".eggs", "dist", "build", "docs", ".tox", ".git", "__pycache__", "backend"]
-=======
 norecursedirs = ["hooks", "*.egg", ".eggs", "dist", "build", "docs", ".tox", ".git", "__pycache__"]
 
 [tool.mypy]
@@ -210,5 +170,4 @@
 	"setup.py",
     "elastica/experimental/*",
     "elastica/**/protocol.py",
-]
->>>>>>> df8006b0
+]